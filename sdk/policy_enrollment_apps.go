package sdk

import (
	"context"
	"fmt"
	"net/http"

	"github.com/okta/okta-sdk-golang/v2/okta/query"

	"github.com/okta/okta-sdk-golang/v2/okta"
)

<<<<<<< HEAD
type AddAppToEnrollmentPolicyRequest struct {
	ResourceType string `json:"resourceType"`
	ResourceId   string `json:"resourceId"`
}

type AddAppToEnrollmentPolicyResponse struct {
	Id    string      `json:"id"`
	Links interface{} `json:"_links,omitempty"`
}

type AddEnrollmentPolicyToAppRequest struct {
	Id string `json:"id"`
}

// AddAppToEnrollmentPolicy adds an app to the policy
func (m *APISupplement) AddAppToEnrollmentPolicy(ctx context.Context, policyID string, body AddAppToEnrollmentPolicyRequest) (*AddAppToEnrollmentPolicyResponse, *okta.Response, error) {
	url := fmt.Sprintf("/api/v1/apps/%s/policies/%s", body.ResourceId, policyID)
	re := m.cloneRequestExecutor()
	requestBody := &AddEnrollmentPolicyToAppRequest{Id: body.ResourceId}
	req, err := re.WithAccept("application/json").WithContentType("application/json").NewRequest(http.MethodPost, url, requestBody)
	if err != nil {
		return nil, nil, err
	}
	var response *AddAppToEnrollmentPolicyResponse
	resp, err := re.Do(ctx, req, &response)
	if err != nil {
		return nil, resp, err
	}
	return response, resp, nil
}

=======
>>>>>>> 1d36e32b
func (m *APISupplement) ListEnrollmentPolicyApps(ctx context.Context, policyID string, qp *query.Params) ([]*okta.Application, *okta.Response, error) {
	url := fmt.Sprintf("/api/v1/policies/%s/app", policyID)
	if qp != nil {
		url += qp.String()
	}
	re := m.cloneRequestExecutor()
	req, err := re.NewRequest(http.MethodGet, url, nil)
	if err != nil {
		return nil, nil, err
	}
	var applications []*okta.Application
	resp, err := re.Do(ctx, req, &applications)
	if err != nil {
		return nil, resp, err
	}
	return applications, resp, nil
}<|MERGE_RESOLUTION|>--- conflicted
+++ resolved
@@ -10,40 +10,6 @@
 	"github.com/okta/okta-sdk-golang/v2/okta"
 )
 
-<<<<<<< HEAD
-type AddAppToEnrollmentPolicyRequest struct {
-	ResourceType string `json:"resourceType"`
-	ResourceId   string `json:"resourceId"`
-}
-
-type AddAppToEnrollmentPolicyResponse struct {
-	Id    string      `json:"id"`
-	Links interface{} `json:"_links,omitempty"`
-}
-
-type AddEnrollmentPolicyToAppRequest struct {
-	Id string `json:"id"`
-}
-
-// AddAppToEnrollmentPolicy adds an app to the policy
-func (m *APISupplement) AddAppToEnrollmentPolicy(ctx context.Context, policyID string, body AddAppToEnrollmentPolicyRequest) (*AddAppToEnrollmentPolicyResponse, *okta.Response, error) {
-	url := fmt.Sprintf("/api/v1/apps/%s/policies/%s", body.ResourceId, policyID)
-	re := m.cloneRequestExecutor()
-	requestBody := &AddEnrollmentPolicyToAppRequest{Id: body.ResourceId}
-	req, err := re.WithAccept("application/json").WithContentType("application/json").NewRequest(http.MethodPost, url, requestBody)
-	if err != nil {
-		return nil, nil, err
-	}
-	var response *AddAppToEnrollmentPolicyResponse
-	resp, err := re.Do(ctx, req, &response)
-	if err != nil {
-		return nil, resp, err
-	}
-	return response, resp, nil
-}
-
-=======
->>>>>>> 1d36e32b
 func (m *APISupplement) ListEnrollmentPolicyApps(ctx context.Context, policyID string, qp *query.Params) ([]*okta.Application, *okta.Response, error) {
 	url := fmt.Sprintf("/api/v1/policies/%s/app", policyID)
 	if qp != nil {
