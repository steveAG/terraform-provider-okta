--- conflicted
+++ resolved
@@ -14,17 +14,14 @@
 const passwordPolicy = "okta_password_policy"
 const signOnPolicy = "okta_signon_policy"
 const oAuthApp = "okta_oauth_app"
-<<<<<<< HEAD
 const samlApp = "okta_saml_app"
 const swaApp = "okta_swa_app"
 const autoLoginApp = "okta_auto_login_app"
 const securePasswordStoreApp = "okta_secure_password_store_app"
 const threeFieldApp = "okta_three_field_app"
-=======
 const mfaPolicy = "okta_mfa_policy"
 const mfaPolicyRule = "okta_mfa_policy_rule"
 const factor = "okta_factor"
->>>>>>> b416a2ea
 
 // Provider establishes a client connection to an okta site
 // determined by its schema string values
@@ -70,16 +67,13 @@
 			"okta_user_schemas":      resourceUserSchemas(),
 			"okta_user":              resourceUser(),
 			oAuthApp:                 resourceOAuthApp(),
-<<<<<<< HEAD
 			samlApp:                  resourceSamlApp(),
 			autoLoginApp:             resourceAutoLoginApp(),
 			securePasswordStoreApp:   resourceSecurePasswordStoreApp(),
 			// Bug in the SDK preventing the use of this resource https://github.com/okta/okta-sdk-golang/pull/40
 			//threeFieldApp:            resourceThreeFieldApp(),
 			swaApp: resourceSwaApp(),
-=======
-			factor:                   resourceFactor(),
->>>>>>> b416a2ea
+			factor: resourceFactor(),
 		},
 
 		DataSourcesMap: map[string]*schema.Resource{
